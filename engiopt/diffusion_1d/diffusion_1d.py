"""Diffusion 1D algorithm for vector-based problems.

We are using the implementation from https://github.com/lucidrains/denoising-diffusion-pytorch.
"""

from __future__ import annotations

from dataclasses import dataclass
import os
import random
import time

from denoising_diffusion_pytorch import GaussianDiffusion1D
from denoising_diffusion_pytorch import Unet1D
from engibench.utils.all_problems import BUILTIN_PROBLEMS
from gymnasium import spaces
import matplotlib.pyplot as plt
import numpy as np
import torch as th
from torchvision import transforms
import tqdm
import tyro

from engiopt.transforms import flatten_dict_factory
import wandb


@dataclass
class Args:
    """Command-line arguments."""

    problem_id: str = "airfoil"
    """Problem identifier."""
    algo: str = os.path.basename(__file__)[: -len(".py")]
    """The name of this algorithm."""

    # Tracking
    track: bool = True
    """Track the experiment with wandb."""
    wandb_project: str = "engiopt"
    """Wandb project name."""
    wandb_entity: str | None = None
    """Wandb entity name."""
    seed: int = 1
    """Random seed."""
    save_model: bool = False
    """Saves the model to disk."""

    # Algorithm specific
    n_epochs: int = 200
    """number of epochs of training"""
    batch_size: int = 64
    """size of the batches"""
    lr: float = 3e-4
    """learning rate"""
    b1: float = 0.5
    """decay of first order momentum of gradient"""
    b2: float = 0.999
    """decay of first order momentum of gradient"""
    sample_interval: int = 400
    """interval between image samples"""
    auto_norm: bool = True
    """Automatically normalize the data when learning."""
    unet_dim: int = 32
    """Dimensions for the UNET1D"""
    n_channels: int = 1
    """number of input channels for the model"""


if __name__ == "__main__":
    args = tyro.cli(Args)

    problem = BUILTIN_PROBLEMS[args.problem_id]()
    problem.reset(seed=args.seed)

    if not isinstance(problem.design_space, (spaces.Box, spaces.Dict)):
        raise ValueError("This algorithm only works with Box or Dict spaces.")

    if isinstance(problem.design_space, spaces.Box):
        design_shape = problem.design_space.shape
    else:
        dummy_design, _ = problem.random_design()
        flattened = spaces.flatten(problem.design_space, dummy_design)
        design_shape = np.array(flattened).shape

    # Add padding for the UNet (1D requires the input to be divisible by 8)
    padding_size = (8 - design_shape[0] % 8) % 8  # Only pad if needed
    padded_size = design_shape[0] + padding_size
    if padding_size > 0:
        print(f"Padding design from {design_shape[0]} to {padded_size} dimensions")
    design_shape = (padded_size,)

    # Logging
    run_name = f"{args.problem_id}__{args.algo}__{args.seed}__{int(time.time())}"
    if args.track:
        wandb.init(project=args.wandb_project, entity=args.wandb_entity, config=vars(args), save_code=True, name=run_name)

    # Seeding
    th.manual_seed(args.seed)
    rng = np.random.default_rng(args.seed)
    random.seed(args.seed)
    th.backends.cudnn.deterministic = True

    os.makedirs("images", exist_ok=True)

    if th.backends.mps.is_available():
        device = th.device("mps")
    elif th.cuda.is_available():
        device = th.device("cuda")
    else:
        device = th.device("cpu")

    # ----------
    #  Models
    # ----------
    model = Unet1D(
        dim=args.unet_dim,  # Used for the sinusoidal positional embeddings
        channels=args.n_channels,  # Number of channels in the input
    ).to(device)

    diffusion = GaussianDiffusion1D(
        model,
        seq_length=np.prod(design_shape),
        auto_normalize=args.auto_norm,
    ).to(device)

    # Configure data loader
    training_ds = problem.dataset.with_format("torch", device=device)["train"]

    if isinstance(problem.design_space, spaces.Box):
        transform = transforms.Lambda(lambda x: x.flatten(1))
    elif isinstance(problem.design_space, spaces.Dict):
        transform = flatten_dict_factory(problem, device)

    # Add padding to the transformed data
    transformed_data = transform(training_ds["optimal_design"])
    if padding_size > 0:
        padded_data = th.nn.functional.pad(transformed_data, (0, padding_size), mode="constant", value=0)
    else:
        padded_data = transformed_data

    training_ds = th.utils.data.TensorDataset(padded_data)
    dataloader = th.utils.data.DataLoader(
        training_ds,
        batch_size=args.batch_size,
        shuffle=True,
    )

    # Optimizers
    optimizer = th.optim.Adam(diffusion.parameters(), lr=args.lr, betas=(args.b1, args.b2))

    # ----------
    #  Training
    #  Note that it could probably be faster using accelerate as in https://github.com/lucidrains/denoising-diffusion-pytorch
    # ----------
    for epoch in tqdm.trange(args.n_epochs):
        for i, data in enumerate(dataloader):
            designs = data[0]
            designs_flat = designs.view(designs.size(0), 1, -1)  # flattens designs to a batch of 1D tensors with 1 channel

            # Learning
            optimizer.zero_grad()
            loss = diffusion(designs_flat)
            loss.backward()
            optimizer.step()

            # ----------
            #  Logging
            # ----------
            if args.track:
                batches_done = epoch * len(dataloader) + i
                wandb.log({"loss": loss.item(), "epoch": epoch, "batch": batches_done})
                print(f"[Epoch {epoch}/{args.n_epochs}] [Batch {i}/{len(dataloader)}] [loss: {loss.item()}]")

                # This saves a grid image of 25 generated designs every sample_interval
                if batches_done % args.sample_interval == 0:
                    # Extract 25 designs
                    designs = diffusion.sample(batch_size=25)
<<<<<<< HEAD
                    if designs.dim() > 2:  # noqa: PLR2004
=======
                    if designs.dim() == 3:  # noqa: PLR2004
>>>>>>> 8f352aa1
                        designs = designs.squeeze(1)
                    fig, axes = plt.subplots(5, 5, figsize=(12, 12))

                    # Flatten axes for easy indexing
                    axes = axes.flatten()

                    # Plot each tensor as a scatter plot
                    for j, tensor in enumerate(designs):
                        # Remove padding if needed
                        if padding_size > 0:
                            tensor = tensor[:-padding_size]  # noqa: PLW2901

                        if isinstance(problem.design_space, spaces.Dict):
                            design = spaces.unflatten(problem.design_space, tensor.cpu().numpy())

                            alpha = design["angle_of_attack"]
                            x_coords = design["coords"][0, :]
                            y_coords = design["coords"][1, :]
                        else:
                            design = tensor.cpu().numpy()
                            x_coords = design[: len(design) // 2]
                            y_coords = design[len(design) // 2 :]

                        axes[j].scatter(x_coords, y_coords, s=10, alpha=0.7)
                        axes[j].set_xlim(-0.1, 1.1)
                        axes[j].set_ylim(-0.5, 0.5)
                        axes[j].title.set_text(f"Alpha: {float(alpha):.2f}")
                        axes[j].set_xticks([])  # Hide x ticks
                        axes[j].set_yticks([])  # Hide y ticks

                    plt.tight_layout()
                    img_fname = f"images/{batches_done}.png"
                    plt.savefig(img_fname)
                    plt.close()
                    wandb.log({"designs": wandb.Image(img_fname)})

                # --------------
                #  Save models
                # --------------
                if args.save_model and epoch == args.n_epochs - 1 and i == len(dataloader) - 1:
                    ckpt = {
                        "epoch": epoch,
                        "batches_done": batches_done,
                        "model": diffusion.state_dict(),
                        "loss": loss.item(),
                    }

                    th.save(ckpt, "model.pth")
                    artifact = wandb.Artifact(f"{args.problem_id}_{args.algo}_model", type="model")
                    artifact.add_file("model.pth")

                    wandb.log_artifact(artifact, aliases=[f"seed_{args.seed}"])

    wandb.finish()<|MERGE_RESOLUTION|>--- conflicted
+++ resolved
@@ -176,11 +176,8 @@
                 if batches_done % args.sample_interval == 0:
                     # Extract 25 designs
                     designs = diffusion.sample(batch_size=25)
-<<<<<<< HEAD
-                    if designs.dim() > 2:  # noqa: PLR2004
-=======
+
                     if designs.dim() == 3:  # noqa: PLR2004
->>>>>>> 8f352aa1
                         designs = designs.squeeze(1)
                     fig, axes = plt.subplots(5, 5, figsize=(12, 12))
 
